//! Commands for the Spin CLI.

/// Commands for building Spin applications.
pub mod build;
/// Commands for publishing applications to the Fermyon Platform.
pub mod cloud;
<<<<<<< HEAD
=======
/// Command to package and upload an application to the Fermyon Platform.
pub mod deploy;
/// Command for running the Spin Doctor.
pub mod doctor;
>>>>>>> d337ec22
/// Commands for external subcommands (i.e. plugins)
pub mod external;
/// Command for creating a new application.
pub mod new;
/// Command for adding a plugin to Spin
pub mod plugins;
/// Commands for working with OCI registries.
pub mod registry;
/// Commands for working with templates.
pub mod templates;
/// Commands for starting the runtime.
pub mod up;
/// Command for rebuilding and restarting a Spin app when files change.
pub mod watch;<|MERGE_RESOLUTION|>--- conflicted
+++ resolved
@@ -4,13 +4,8 @@
 pub mod build;
 /// Commands for publishing applications to the Fermyon Platform.
 pub mod cloud;
-<<<<<<< HEAD
-=======
-/// Command to package and upload an application to the Fermyon Platform.
-pub mod deploy;
 /// Command for running the Spin Doctor.
 pub mod doctor;
->>>>>>> d337ec22
 /// Commands for external subcommands (i.e. plugins)
 pub mod external;
 /// Command for creating a new application.
